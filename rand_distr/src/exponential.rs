// Copyright 2018 Developers of the Rand project.
// Copyright 2013 The Rust Project Developers.
//
// Licensed under the Apache License, Version 2.0 <LICENSE-APACHE or
// https://www.apache.org/licenses/LICENSE-2.0> or the MIT license
// <LICENSE-MIT or https://opensource.org/licenses/MIT>, at your
// option. This file may not be copied, modified, or distributed
// except according to those terms.

//! The exponential distribution.

use crate::utils::ziggurat;
use num_traits::Float;
use crate::{ziggurat_tables, Distribution};
use rand::Rng;
use core::fmt;

/// Samples floating-point numbers according to the exponential distribution,
/// with rate parameter `λ = 1`. This is equivalent to `Exp::new(1.0)` or
/// sampling with `-rng.gen::<f64>().ln()`, but faster.
///
/// See `Exp` for the general exponential distribution.
///
/// Implemented via the ZIGNOR variant[^1] of the Ziggurat method. The exact
/// description in the paper was adjusted to use tables for the exponential
/// distribution rather than normal.
///
/// [^1]: Jurgen A. Doornik (2005). [*An Improved Ziggurat Method to
///       Generate Normal Random Samples*](
///       https://www.doornik.com/research/ziggurat.pdf).
///       Nuffield College, Oxford
///
/// # Example
/// ```
/// use rand::prelude::*;
/// use rand_distr::Exp1;
///
/// let val: f64 = thread_rng().sample(Exp1);
/// println!("{}", val);
/// ```
#[derive(Clone, Copy, Debug)]
pub struct Exp1;

impl Distribution<f32> for Exp1 {
    #[inline]
    fn sample<R: Rng + ?Sized>(&self, rng: &mut R) -> f32 {
        // TODO: use optimal 32-bit implementation
        let x: f64 = self.sample(rng);
        x as f32
    }
}

// This could be done via `-rng.gen::<f64>().ln()` but that is slower.
impl Distribution<f64> for Exp1 {
    #[inline]
    fn sample<R: Rng + ?Sized>(&self, rng: &mut R) -> f64 {
        #[inline]
        fn pdf(x: f64) -> f64 {
            (-x).exp()
        }
        #[inline]
        fn zero_case<R: Rng + ?Sized>(rng: &mut R, _u: f64) -> f64 {
            ziggurat_tables::ZIG_EXP_R - rng.gen::<f64>().ln()
        }

        ziggurat(
            rng,
            false,
            &ziggurat_tables::ZIG_EXP_X,
            &ziggurat_tables::ZIG_EXP_F,
            pdf,
            zero_case,
        )
    }
}

/// The exponential distribution `Exp(lambda)`.
///
/// This distribution has density function: `f(x) = lambda * exp(-lambda * x)`
/// for `x > 0`, when `lambda > 0`. For `lambda = 0`, all samples yield infinity.
///
/// Note that [`Exp1`](crate::Exp1) is an optimised implementation for `lambda = 1`.
///
/// # Example
///
/// ```
/// use rand_distr::{Exp, Distribution};
///
/// let exp = Exp::new(2.0).unwrap();
/// let v = exp.sample(&mut rand::thread_rng());
/// println!("{} is from a Exp(2) distribution", v);
/// ```
#[derive(Clone, Copy, Debug)]
pub struct Exp<F>
where F: Float, Exp1: Distribution<F>
{
    /// `lambda` stored as `1/lambda`, since this is what we scale by.
    lambda_inverse: F,
}

/// Error type returned from `Exp::new`.
#[derive(Clone, Copy, Debug, PartialEq, Eq)]
pub enum Error {
    /// `lambda < 0` or `nan`.
    LambdaTooSmall,
}

impl fmt::Display for Error {
    fn fmt(&self, f: &mut fmt::Formatter<'_>) -> fmt::Result {
        f.write_str(match self {
            Error::LambdaTooSmall => "lambda is negative or NaN in exponential distribution",
        })
    }
}

#[cfg(feature = "std")]
impl std::error::Error for Error {}

impl<F: Float> Exp<F>
where F: Float, Exp1: Distribution<F>
{
    /// Construct a new `Exp` with the given shape parameter
    /// `lambda`.
    /// 
    /// # Remarks
    /// 
    /// For custom types `N` implementing the [`Float`](crate::Float) trait, 
    /// the case `lambda = 0` is handled as follows: each sample corresponds
    /// to a sample from an `Exp1` multiplied by `1 / 0`. Primitive types 
    /// yield infinity, since `1 / 0 = infinity`.
    #[inline]
<<<<<<< HEAD
    pub fn new(lambda: F) -> Result<Exp<F>, Error> {
        if !(lambda > F::zero()) {
=======
    pub fn new(lambda: N) -> Result<Exp<N>, Error> {
        if !(lambda >= N::from(0.0)) {
>>>>>>> c9f485a0
            return Err(Error::LambdaTooSmall);
        }
        Ok(Exp {
            lambda_inverse: F::one() / lambda,
        })
    }
}

impl<F> Distribution<F> for Exp<F>
where F: Float, Exp1: Distribution<F>
{
    fn sample<R: Rng + ?Sized>(&self, rng: &mut R) -> F {
        rng.sample(Exp1) * self.lambda_inverse
    }
}

#[cfg(test)]
mod test {
    use super::*;

    #[test]
    fn test_exp() {
        let exp = Exp::new(10.0).unwrap();
        let mut rng = crate::test::rng(221);
        for _ in 0..1000 {
            assert!(exp.sample(&mut rng) >= 0.0);
        }
    }
    #[test]
    fn test_zero() {
        let d = Exp::new(0.0).unwrap();
        assert_eq!(d.sample(&mut crate::test::rng(21)), std::f64::INFINITY);
    }
    #[test]
    #[should_panic]
    fn test_exp_invalid_lambda_neg() {
        Exp::new(-10.0).unwrap();
    }
<<<<<<< HEAD
=======
    #[test]
    #[should_panic]
    fn test_exp_invalid_lambda_nan() {
        Exp::new(std::f64::NAN).unwrap();
    }

    #[test]
    fn value_stability() {
        fn test_samples<N: Float + core::fmt::Debug, D: Distribution<N>>(
            distr: D, zero: N, expected: &[N],
        ) {
            let mut rng = crate::test::rng(223);
            let mut buf = [zero; 4];
            for x in &mut buf {
                *x = rng.sample(&distr);
            }
            assert_eq!(buf, expected);
        }

        test_samples(Exp1, 0f32, &[1.079617, 1.8325565, 0.04601166, 0.34471703]);
        test_samples(Exp1, 0f64, &[
            1.0796170642388276,
            1.8325565304274,
            0.04601166186842716,
            0.3447170217100157,
        ]);

        test_samples(Exp::new(2.0).unwrap(), 0f32, &[
            0.5398085, 0.91627824, 0.02300583, 0.17235851,
        ]);
        test_samples(Exp::new(1.0).unwrap(), 0f64, &[
            1.0796170642388276,
            1.8325565304274,
            0.04601166186842716,
            0.3447170217100157,
        ]);
    }
>>>>>>> c9f485a0
}<|MERGE_RESOLUTION|>--- conflicted
+++ resolved
@@ -129,13 +129,8 @@
     /// to a sample from an `Exp1` multiplied by `1 / 0`. Primitive types 
     /// yield infinity, since `1 / 0 = infinity`.
     #[inline]
-<<<<<<< HEAD
     pub fn new(lambda: F) -> Result<Exp<F>, Error> {
-        if !(lambda > F::zero()) {
-=======
-    pub fn new(lambda: N) -> Result<Exp<N>, Error> {
-        if !(lambda >= N::from(0.0)) {
->>>>>>> c9f485a0
+        if !(lambda >= F::zero()) {
             return Err(Error::LambdaTooSmall);
         }
         Ok(Exp {
@@ -174,44 +169,10 @@
     fn test_exp_invalid_lambda_neg() {
         Exp::new(-10.0).unwrap();
     }
-<<<<<<< HEAD
-=======
+
     #[test]
     #[should_panic]
     fn test_exp_invalid_lambda_nan() {
         Exp::new(std::f64::NAN).unwrap();
     }
-
-    #[test]
-    fn value_stability() {
-        fn test_samples<N: Float + core::fmt::Debug, D: Distribution<N>>(
-            distr: D, zero: N, expected: &[N],
-        ) {
-            let mut rng = crate::test::rng(223);
-            let mut buf = [zero; 4];
-            for x in &mut buf {
-                *x = rng.sample(&distr);
-            }
-            assert_eq!(buf, expected);
-        }
-
-        test_samples(Exp1, 0f32, &[1.079617, 1.8325565, 0.04601166, 0.34471703]);
-        test_samples(Exp1, 0f64, &[
-            1.0796170642388276,
-            1.8325565304274,
-            0.04601166186842716,
-            0.3447170217100157,
-        ]);
-
-        test_samples(Exp::new(2.0).unwrap(), 0f32, &[
-            0.5398085, 0.91627824, 0.02300583, 0.17235851,
-        ]);
-        test_samples(Exp::new(1.0).unwrap(), 0f64, &[
-            1.0796170642388276,
-            1.8325565304274,
-            0.04601166186842716,
-            0.3447170217100157,
-        ]);
-    }
->>>>>>> c9f485a0
 }