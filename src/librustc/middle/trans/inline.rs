// Copyright 2012 The Rust Project Developers. See the COPYRIGHT
// file at the top-level directory of this distribution and at
// http://rust-lang.org/COPYRIGHT.
//
// Licensed under the Apache License, Version 2.0 <LICENSE-APACHE or
// http://www.apache.org/licenses/LICENSE-2.0> or the MIT license
// <LICENSE-MIT or http://opensource.org/licenses/MIT>, at your
// option. This file may not be copied, modified, or distributed
// except according to those terms.

use metadata::csearch;
use middle::astencode;
use middle::trans::base::{get_insn_ctxt};
use middle::trans::base::{impl_owned_self, impl_self, no_self};
use middle::trans::base::{trans_item, get_item_val, trans_fn};
use middle::trans::common::*;
use middle::ty;
use util::ppaux::ty_to_str;

use syntax::ast;
use syntax::ast_map::path_name;
use syntax::ast_util::local_def;

// `translate` will be true if this function is allowed to translate the
// item and false otherwise. Currently, this parameter is set to false when
// translating default methods.
pub fn maybe_instantiate_inline(ccx: @CrateContext, fn_id: ast::def_id,
                                translate: bool)
    -> ast::def_id {
    let _icx = ccx.insn_ctxt("maybe_instantiate_inline");
    match ccx.external.find(&fn_id) {
        Some(&Some(node_id)) => {
            // Already inline
            debug!("maybe_instantiate_inline(%s): already inline as node id %d",
                   ty::item_path_str(ccx.tcx, fn_id), node_id);
            return local_def(node_id);
        }
        Some(&None) => {
            return fn_id; // Not inlinable
        }
        None => {
            // Not seen yet
        }
    }

    let csearch_result =
        csearch::maybe_get_item_ast(
            ccx.tcx, fn_id,
            |a,b,c,d| {
                astencode::decode_inlined_item(a, b, ccx.maps,
                                               /*bad*/ copy c, d)
            });
    return match csearch_result {
        csearch::not_found => {
            ccx.external.insert(fn_id, None);
            fn_id
        }
        csearch::found(ast::ii_item(item)) => {
            ccx.external.insert(fn_id, Some(item.id));
            ccx.stats.n_inlines += 1;
            if translate { trans_item(ccx, item); }
            local_def(item.id)
          }
          csearch::found(ast::ii_foreign(item)) => {
            ccx.external.insert(fn_id, Some(item.id));
            local_def(item.id)
          }
          csearch::found_parent(parent_id, ast::ii_item(item)) => {
            ccx.external.insert(parent_id, Some(item.id));
            let mut my_id = 0;
            match item.node {
              ast::item_enum(_, _) => {
                let vs_here = ty::enum_variants(ccx.tcx, local_def(item.id));
                let vs_there = ty::enum_variants(ccx.tcx, parent_id);
                for vec::each2(*vs_here, *vs_there) |here, there| {
                    if there.id == fn_id { my_id = here.id.node; }
                    ccx.external.insert(there.id, Some(here.id.node));
                }
              }
              _ => ccx.sess.bug(~"maybe_instantiate_inline: item has a \
                    non-enum parent")
            }
            if translate { trans_item(ccx, item); }
            local_def(my_id)
          }
          csearch::found_parent(_, _) => {
              ccx.sess.bug(~"maybe_get_item_ast returned a found_parent \
               with a non-item parent");
          }
          csearch::found(ast::ii_method(impl_did, mth)) => {
            ccx.stats.n_inlines += 1;
            ccx.external.insert(fn_id, Some(mth.id));
            let impl_tpt = ty::lookup_item_type(ccx.tcx, impl_did);
            let num_type_params =
                impl_tpt.generics.type_param_defs.len() +
                mth.generics.ty_params.len();
            if translate && num_type_params == 0 {
                let llfn = get_item_val(ccx, mth.id);
                let path = vec::append(
                    ty::item_path(ccx.tcx, impl_did),
                    ~[path_name(mth.ident)]);
                let self_kind = match mth.self_ty.node {
                    ast::sty_static => no_self,
                    _ => {
                        let self_ty = ty::node_id_to_type(ccx.tcx,
                                                          mth.self_id);
                        debug!("calling inline trans_fn with self_ty %s",
                               ty_to_str(ccx.tcx, self_ty));
                        match mth.self_ty.node {
                            ast::sty_value => impl_owned_self(self_ty),
                            _ => impl_self(self_ty),
                        }
                    }
                };
                trans_fn(ccx,
                         path,
                         &mth.decl,
                         &mth.body,
                         llfn,
                         self_kind,
                         None,
                         mth.id,
                         Some(impl_did),
                         []);
            }
            local_def(mth.id)
          }
<<<<<<< HEAD
          csearch::found(ast::ii_dtor(ref dtor, _, _, _)) => {
              ccx.external.insert(fn_id, Some((*dtor).node.id));
              local_def((*dtor).node.id)
          }
    };
}
=======
        }
      }
    }
}
>>>>>>> 063851ff
<|MERGE_RESOLUTION|>--- conflicted
+++ resolved
@@ -60,81 +60,70 @@
             ccx.stats.n_inlines += 1;
             if translate { trans_item(ccx, item); }
             local_def(item.id)
+        }
+        csearch::found(ast::ii_foreign(item)) => {
+          ccx.external.insert(fn_id, Some(item.id));
+          local_def(item.id)
+        }
+        csearch::found_parent(parent_id, ast::ii_item(item)) => {
+          ccx.external.insert(parent_id, Some(item.id));
+          let mut my_id = 0;
+          match item.node {
+            ast::item_enum(_, _) => {
+              let vs_here = ty::enum_variants(ccx.tcx, local_def(item.id));
+              let vs_there = ty::enum_variants(ccx.tcx, parent_id);
+              for vec::each2(*vs_here, *vs_there) |here, there| {
+                  if there.id == fn_id { my_id = here.id.node; }
+                  ccx.external.insert(there.id, Some(here.id.node));
+              }
+            }
+            _ => ccx.sess.bug(~"maybe_instantiate_inline: item has a \
+                  non-enum parent")
           }
-          csearch::found(ast::ii_foreign(item)) => {
-            ccx.external.insert(fn_id, Some(item.id));
-            local_def(item.id)
+          if translate { trans_item(ccx, item); }
+          local_def(my_id)
+        }
+        csearch::found_parent(_, _) => {
+            ccx.sess.bug(~"maybe_get_item_ast returned a found_parent \
+             with a non-item parent");
+        }
+        csearch::found(ast::ii_method(impl_did, mth)) => {
+          ccx.stats.n_inlines += 1;
+          ccx.external.insert(fn_id, Some(mth.id));
+          let impl_tpt = ty::lookup_item_type(ccx.tcx, impl_did);
+          let num_type_params =
+              impl_tpt.generics.type_param_defs.len() +
+              mth.generics.ty_params.len();
+          if translate && num_type_params == 0 {
+              let llfn = get_item_val(ccx, mth.id);
+              let path = vec::append(
+                  ty::item_path(ccx.tcx, impl_did),
+                  ~[path_name(mth.ident)]);
+              let self_kind = match mth.self_ty.node {
+                  ast::sty_static => no_self,
+                  _ => {
+                      let self_ty = ty::node_id_to_type(ccx.tcx,
+                                                        mth.self_id);
+                      debug!("calling inline trans_fn with self_ty %s",
+                             ty_to_str(ccx.tcx, self_ty));
+                      match mth.self_ty.node {
+                          ast::sty_value => impl_owned_self(self_ty),
+                          _ => impl_self(self_ty),
+                      }
+                  }
+              };
+              trans_fn(ccx,
+                       path,
+                       &mth.decl,
+                       &mth.body,
+                       llfn,
+                       self_kind,
+                       None,
+                       mth.id,
+                       Some(impl_did),
+                       []);
           }
-          csearch::found_parent(parent_id, ast::ii_item(item)) => {
-            ccx.external.insert(parent_id, Some(item.id));
-            let mut my_id = 0;
-            match item.node {
-              ast::item_enum(_, _) => {
-                let vs_here = ty::enum_variants(ccx.tcx, local_def(item.id));
-                let vs_there = ty::enum_variants(ccx.tcx, parent_id);
-                for vec::each2(*vs_here, *vs_there) |here, there| {
-                    if there.id == fn_id { my_id = here.id.node; }
-                    ccx.external.insert(there.id, Some(here.id.node));
-                }
-              }
-              _ => ccx.sess.bug(~"maybe_instantiate_inline: item has a \
-                    non-enum parent")
-            }
-            if translate { trans_item(ccx, item); }
-            local_def(my_id)
-          }
-          csearch::found_parent(_, _) => {
-              ccx.sess.bug(~"maybe_get_item_ast returned a found_parent \
-               with a non-item parent");
-          }
-          csearch::found(ast::ii_method(impl_did, mth)) => {
-            ccx.stats.n_inlines += 1;
-            ccx.external.insert(fn_id, Some(mth.id));
-            let impl_tpt = ty::lookup_item_type(ccx.tcx, impl_did);
-            let num_type_params =
-                impl_tpt.generics.type_param_defs.len() +
-                mth.generics.ty_params.len();
-            if translate && num_type_params == 0 {
-                let llfn = get_item_val(ccx, mth.id);
-                let path = vec::append(
-                    ty::item_path(ccx.tcx, impl_did),
-                    ~[path_name(mth.ident)]);
-                let self_kind = match mth.self_ty.node {
-                    ast::sty_static => no_self,
-                    _ => {
-                        let self_ty = ty::node_id_to_type(ccx.tcx,
-                                                          mth.self_id);
-                        debug!("calling inline trans_fn with self_ty %s",
-                               ty_to_str(ccx.tcx, self_ty));
-                        match mth.self_ty.node {
-                            ast::sty_value => impl_owned_self(self_ty),
-                            _ => impl_self(self_ty),
-                        }
-                    }
-                };
-                trans_fn(ccx,
-                         path,
-                         &mth.decl,
-                         &mth.body,
-                         llfn,
-                         self_kind,
-                         None,
-                         mth.id,
-                         Some(impl_did),
-                         []);
-            }
-            local_def(mth.id)
-          }
-<<<<<<< HEAD
-          csearch::found(ast::ii_dtor(ref dtor, _, _, _)) => {
-              ccx.external.insert(fn_id, Some((*dtor).node.id));
-              local_def((*dtor).node.id)
-          }
+          local_def(mth.id)
+        }
     };
-}
-=======
-        }
-      }
-    }
-}
->>>>>>> 063851ff
+}