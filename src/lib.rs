--- conflicted
+++ resolved
@@ -248,24 +248,19 @@
 #![deny(missing_debug_implementations)]
 
 #![cfg_attr(not(feature="std"), no_std)]
-<<<<<<< HEAD
-#![cfg_attr(all(feature="alloc"), feature(alloc))]
+#![cfg_attr(all(feature="alloc", not(feature="std")), feature(alloc))]
 #![cfg_attr(feature = "i128_support", feature(i128_type, i128))]
 
-// We need to use several items from "core" for no_std support.
-#[cfg(feature="std")]
-extern crate core;
-#[cfg(all(feature="alloc"))]
-extern crate alloc;
+#[cfg(feature="std")] extern crate std as core;
+#[cfg(all(feature = "alloc", not(feature="std")))] extern crate alloc;
+#[cfg(test)] #[macro_use] extern crate log;
 
 extern crate rand_core;
 
 pub use rand_core::{Rng, CryptoRng, SeedFromRng, SeedableRng, Error, ErrorKind};
 
-#[cfg(feature="std")]
-pub use read::ReadRng;
-#[cfg(feature="std")]
-pub use os::OsRng;
+#[cfg(feature="std")] pub use read::ReadRng;
+#[cfg(feature="std")] pub use os::OsRng;
 pub use jitter::JitterRng;
 pub use iter::iter;
 pub use distributions::{Distribution, Default, Rand};
@@ -274,31 +269,6 @@
 
 use prng::IsaacWordRng;
 use distributions::range::Range;
-=======
-#![cfg_attr(all(feature="alloc", not(feature="std")), feature(alloc))]
-#![cfg_attr(feature = "i128_support", feature(i128_type, i128))]
-
-#[cfg(feature="std")] extern crate std as core;
-#[cfg(all(feature = "alloc", not(feature="std")))] extern crate alloc;
-#[cfg(test)] #[macro_use] extern crate log;
-
-use core::marker;
-use core::mem;
-#[cfg(feature="std")] use std::cell::RefCell;
-#[cfg(feature="std")] use std::io;
-#[cfg(feature="std")] use std::rc::Rc;
-
-pub use jitter::JitterRng;
-#[cfg(feature="std")] pub use os::OsRng;
-
-pub use isaac::{IsaacRng, Isaac64Rng};
-pub use chacha::ChaChaRng;
-
-#[cfg(target_pointer_width = "32")]
-use prng::IsaacRng as IsaacWordRng;
-#[cfg(target_pointer_width = "64")]
-use prng::Isaac64Rng as IsaacWordRng;
->>>>>>> 06d2645d
 
 /// Copied from `arrayref` crate
 macro_rules! array_ref {
@@ -317,10 +287,7 @@
     }}
 }
 
-pub use prng::XorShiftRng;
-
 pub mod distributions;
-<<<<<<< HEAD
 pub mod iter;
 pub mod jitter;
 pub mod mock;
@@ -363,63 +330,6 @@
     /// used instead. Both should be suitable for cryptography. It is possible
     /// that both entropy sources will fail though unlikely.
     fn new() -> Result<Self, Error>;
-=======
-pub mod reseeding;
-mod rand_impls;
-pub mod jitter;
-#[cfg(feature="std")] pub mod os;
-#[cfg(feature="std")] pub mod read;
-#[cfg(any(feature="std", feature = "alloc"))] pub mod seq;
-mod prng;
-
-// These tiny modules are here to avoid API breakage, probably only temporarily
-pub mod chacha {
-    //! The ChaCha random number generator.
-    pub use prng::ChaChaRng;
-}
-pub mod isaac {
-    //! The ISAAC random number generator.
-    pub use prng::{IsaacRng, Isaac64Rng};
-}
-
-/// A type that can be randomly generated using an `Rng`.
-///
-/// ## Built-in Implementations
-///
-/// This crate implements `Rand` for various primitive types.  Assuming the
-/// provided `Rng` is well-behaved, these implementations generate values with
-/// the following ranges and distributions:
-///
-/// * Integers (`i32`, `u32`, `isize`, `usize`, etc.): Uniformly distributed
-///   over all values of the type.
-/// * `char`: Uniformly distributed over all Unicode scalar values, i.e. all
-///   code points in the range `0...0x10_FFFF`, except for the range
-///   `0xD800...0xDFFF` (the surrogate code points).  This includes
-///   unassigned/reserved code points.
-/// * `bool`: Generates `false` or `true`, each with probability 0.5.
-/// * Floating point types (`f32` and `f64`): Uniformly distributed in the
-///   half-open range `[0, 1)`.  (The [`Open01`], [`Closed01`], [`Exp1`], and
-///   [`StandardNormal`] wrapper types produce floating point numbers with
-///   alternative ranges or distributions.)
-///
-/// [`Open01`]: struct.Open01.html
-/// [`Closed01`]: struct.Closed01.html
-/// [`Exp1`]: distributions/exponential/struct.Exp1.html
-/// [`StandardNormal`]: distributions/normal/struct.StandardNormal.html
-///
-/// The following aggregate types also implement `Rand` as long as their
-/// component types implement it:
-///
-/// * Tuples and arrays: Each element of the tuple or array is generated
-///   independently, using its own `Rand` implementation.
-/// * `Option<T>`: Returns `None` with probability 0.5; otherwise generates a
-///   random `T` and returns `Some(T)`.
-
-pub trait Rand : Sized {
-    /// Generates a random instance of this type using the specified source of
-    /// randomness.
-    fn rand<R: Rng>(rng: &mut R) -> Self;
->>>>>>> 06d2645d
 }
 
 #[cfg(feature="std")]
@@ -504,135 +414,12 @@
     /// use rand::distributions::Range;
     /// 
     /// let mut rng = thread_rng();
-<<<<<<< HEAD
     /// let die_range = Range::new(1, 7);
     /// 
     /// for _ in 0..100 {
     ///     let x = rng.sample(die_range);
     ///     assert!(1 <= x && x <= 6);
     /// }
-=======
-    /// let mut y = [1, 2, 3];
-    /// rng.shuffle(&mut y);
-    /// println!("{:?}", y);
-    /// rng.shuffle(&mut y);
-    /// println!("{:?}", y);
-    /// ```
-    fn shuffle<T>(&mut self, values: &mut [T]) where Self: Sized {
-        let mut i = values.len();
-        while i >= 2 {
-            // invariant: elements with index >= i have been locked in place.
-            i -= 1;
-            // lock element i in place.
-            values.swap(i, self.gen_range(0, i + 1));
-        }
-    }
-}
-
-impl<'a, R: ?Sized> Rng for &'a mut R where R: Rng {
-    fn next_u32(&mut self) -> u32 {
-        (**self).next_u32()
-    }
-
-    fn next_u64(&mut self) -> u64 {
-        (**self).next_u64()
-    }
-
-    fn next_f32(&mut self) -> f32 {
-        (**self).next_f32()
-    }
-
-    fn next_f64(&mut self) -> f64 {
-        (**self).next_f64()
-    }
-
-    fn fill_bytes(&mut self, dest: &mut [u8]) {
-        (**self).fill_bytes(dest)
-    }
-}
-
-#[cfg(feature="std")]
-impl<R: ?Sized> Rng for Box<R> where R: Rng {
-    fn next_u32(&mut self) -> u32 {
-        (**self).next_u32()
-    }
-
-    fn next_u64(&mut self) -> u64 {
-        (**self).next_u64()
-    }
-
-    fn next_f32(&mut self) -> f32 {
-        (**self).next_f32()
-    }
-
-    fn next_f64(&mut self) -> f64 {
-        (**self).next_f64()
-    }
-
-    fn fill_bytes(&mut self, dest: &mut [u8]) {
-        (**self).fill_bytes(dest)
-    }
-}
-
-/// Iterator which will generate a stream of random items.
-///
-/// This iterator is created via the [`gen_iter`] method on [`Rng`].
-///
-/// [`gen_iter`]: trait.Rng.html#method.gen_iter
-/// [`Rng`]: trait.Rng.html
-#[derive(Debug)]
-pub struct Generator<'a, T, R:'a> {
-    rng: &'a mut R,
-    _marker: marker::PhantomData<fn() -> T>,
-}
-
-impl<'a, T: Rand, R: Rng> Iterator for Generator<'a, T, R> {
-    type Item = T;
-
-    fn next(&mut self) -> Option<T> {
-        Some(self.rng.gen())
-    }
-}
-
-/// Iterator which will continuously generate random ascii characters.
-///
-/// This iterator is created via the [`gen_ascii_chars`] method on [`Rng`].
-///
-/// [`gen_ascii_chars`]: trait.Rng.html#method.gen_ascii_chars
-/// [`Rng`]: trait.Rng.html
-#[derive(Debug)]
-pub struct AsciiGenerator<'a, R:'a> {
-    rng: &'a mut R,
-}
-
-impl<'a, R: Rng> Iterator for AsciiGenerator<'a, R> {
-    type Item = char;
-
-    fn next(&mut self) -> Option<char> {
-        const GEN_ASCII_STR_CHARSET: &'static [u8] =
-            b"ABCDEFGHIJKLMNOPQRSTUVWXYZ\
-              abcdefghijklmnopqrstuvwxyz\
-              0123456789";
-        Some(*self.rng.choose(GEN_ASCII_STR_CHARSET).unwrap() as char)
-    }
-}
-
-/// A random number generator that can be explicitly seeded to produce
-/// the same stream of randomness multiple times.
-pub trait SeedableRng<Seed>: Rng {
-    /// Reseed an RNG with the given seed.
-    ///
-    /// # Example
-    ///
-    /// ```rust
-    /// use rand::{Rng, SeedableRng, StdRng};
-    ///
-    /// let seed: &[_] = &[1, 2, 3, 4];
-    /// let mut rng: StdRng = SeedableRng::from_seed(seed);
-    /// println!("{}", rng.gen::<f64>());
-    /// rng.reseed(&[5, 6, 7, 8]);
-    /// println!("{}", rng.gen::<f64>());
->>>>>>> 06d2645d
     /// ```
     fn gen_range<T: SampleRange>(&mut self, low: T, high: T) -> T {
         Range::sample_single(low, high, self)
@@ -649,7 +436,6 @@
     /// let mut rng = thread_rng();
     /// let x: String = rng.iter().map(|rng| rng.sample(Alphanumeric)).take(6).collect();
     /// ```
-<<<<<<< HEAD
     fn iter<'a>(&'a mut self) -> iter::Iter<'a, Self> {
         iter(self)
     }
@@ -660,45 +446,6 @@
         distr.sample(self)
     }
 }
-=======
-    fn from_seed(seed: Seed) -> Self;
-}
-
-/// A wrapper for generating floating point numbers uniformly in the
-/// open interval `(0,1)` (not including either endpoint).
-///
-/// Use `Closed01` for the closed interval `[0,1]`, and the default
-/// `Rand` implementation for `f32` and `f64` for the half-open
-/// `[0,1)`.
-///
-/// # Example
-/// ```rust
-/// use rand::{random, Open01};
-///
-/// let Open01(val) = random::<Open01<f32>>();
-/// println!("f32 from (0,1): {}", val);
-/// ```
-#[derive(Debug)]
-pub struct Open01<F>(pub F);
-
-/// A wrapper for generating floating point numbers uniformly in the
-/// closed interval `[0,1]` (including both endpoints).
-///
-/// Use `Open01` for the closed interval `(0,1)`, and the default
-/// `Rand` implementation of `f32` and `f64` for the half-open
-/// `[0,1)`.
-///
-/// # Example
-///
-/// ```rust
-/// use rand::{random, Closed01};
-///
-/// let Closed01(val) = random::<Closed01<f32>>();
-/// println!("f32 from [0,1]: {}", val);
-/// ```
-#[derive(Debug)]
-pub struct Closed01<F>(pub F);
->>>>>>> 06d2645d
 
 /// The standard RNG. This is designed to be efficient on the current
 /// platform.
@@ -711,37 +458,6 @@
     rng: IsaacWordRng,
 }
 
-<<<<<<< HEAD
-=======
-impl StdRng {
-    /// Create a randomly seeded instance of `StdRng`.
-    ///
-    /// This is a very expensive operation as it has to read
-    /// randomness from the operating system and use this in an
-    /// expensive seeding operation. If one is only generating a small
-    /// number of random numbers, or doesn't need the utmost speed for
-    /// generating each number, `thread_rng` and/or `random` may be more
-    /// appropriate.
-    ///
-    /// Reading the randomness from the OS may fail, and any error is
-    /// propagated via the `io::Result` return value.
-    #[cfg(feature="std")]
-    pub fn new() -> io::Result<StdRng> {
-        match OsRng::new() {
-            Ok(mut r) => Ok(StdRng { rng: r.gen() }),
-            Err(e1) => {
-                match JitterRng::new() {
-                    Ok(mut r) => Ok(StdRng { rng: r.gen() }),
-                    Err(_) => {
-                        Err(e1)
-                    }
-                }
-            }
-        }
-    }
-}
-
->>>>>>> 06d2645d
 impl Rng for StdRng {
     fn next_u32(&mut self) -> u32 {
         self.rng.next_u32()
@@ -756,7 +472,6 @@
     fn fill_bytes(&mut self, dest: &mut [u8]) {
         self.rng.fill_bytes(dest);
     }
-<<<<<<< HEAD
     fn try_fill(&mut self, dest: &mut [u8]) -> Result<(), Error> {
         self.rng.try_fill(dest)
     }
@@ -768,167 +483,6 @@
     }
 }
 
-=======
-}
-
-/// Create a weak random number generator with a default algorithm and seed.
-///
-/// It returns the fastest `Rng` algorithm currently available in Rust without
-/// consideration for cryptography or security. If you require a specifically
-/// seeded `Rng` for consistency over time you should pick one algorithm and
-/// create the `Rng` yourself.
-///
-/// This will seed the generator with randomness from thread_rng.
-#[cfg(feature="std")]
-pub fn weak_rng() -> XorShiftRng {
-    thread_rng().gen()
-}
-
-/// Controls how the thread-local RNG is reseeded.
-#[cfg(feature="std")]
-#[derive(Debug)]
-struct ThreadRngReseeder;
-
-#[cfg(feature="std")]
-impl reseeding::Reseeder<StdRng> for ThreadRngReseeder {
-    fn reseed(&mut self, rng: &mut StdRng) {
-        match StdRng::new() {
-            Ok(r) => *rng = r,
-            Err(e) => panic!("No entropy available: {}", e),
-        }
-    }
-}
-#[cfg(feature="std")]
-const THREAD_RNG_RESEED_THRESHOLD: u64 = 32_768;
-#[cfg(feature="std")]
-type ThreadRngInner = reseeding::ReseedingRng<StdRng, ThreadRngReseeder>;
-
-/// The thread-local RNG.
-#[cfg(feature="std")]
-#[derive(Clone, Debug)]
-pub struct ThreadRng {
-    rng: Rc<RefCell<ThreadRngInner>>,
-}
-
-/// Retrieve the lazily-initialized thread-local random number
-/// generator, seeded by the system. Intended to be used in method
-/// chaining style, e.g. `thread_rng().gen::<i32>()`.
-///
-/// After generating a certain amount of randomness, the RNG will reseed itself
-/// from the operating system or, if the operating system RNG returns an error,
-/// a seed based on the current system time.
-///
-/// The internal RNG used is platform and architecture dependent, even
-/// if the operating system random number generator is rigged to give
-/// the same sequence always. If absolute consistency is required,
-/// explicitly select an RNG, e.g. `IsaacRng` or `Isaac64Rng`.
-#[cfg(feature="std")]
-pub fn thread_rng() -> ThreadRng {
-    // used to make space in TLS for a random number generator
-    thread_local!(static THREAD_RNG_KEY: Rc<RefCell<ThreadRngInner>> = {
-        let r = match StdRng::new() {
-            Ok(r) => r,
-            Err(e) => panic!("No entropy available: {}", e),
-        };
-        let rng = reseeding::ReseedingRng::new(r,
-                                               THREAD_RNG_RESEED_THRESHOLD,
-                                               ThreadRngReseeder);
-        Rc::new(RefCell::new(rng))
-    });
-
-    ThreadRng { rng: THREAD_RNG_KEY.with(|t| t.clone()) }
-}
-
-#[cfg(feature="std")]
-impl Rng for ThreadRng {
-    fn next_u32(&mut self) -> u32 {
-        self.rng.borrow_mut().next_u32()
-    }
-
-    fn next_u64(&mut self) -> u64 {
-        self.rng.borrow_mut().next_u64()
-    }
-
-    #[inline]
-    fn fill_bytes(&mut self, bytes: &mut [u8]) {
-        self.rng.borrow_mut().fill_bytes(bytes)
-    }
-}
-
-/// Generates a random value using the thread-local random number generator.
-///
-/// `random()` can generate various types of random things, and so may require
-/// type hinting to generate the specific type you want.
-///
-/// This function uses the thread local random number generator. This means
-/// that if you're calling `random()` in a loop, caching the generator can
-/// increase performance. An example is shown below.
-///
-/// # Examples
-///
-/// ```
-/// let x = rand::random::<u8>();
-/// println!("{}", x);
-///
-/// let y = rand::random::<f64>();
-/// println!("{}", y);
-///
-/// if rand::random() { // generates a boolean
-///     println!("Better lucky than good!");
-/// }
-/// ```
-///
-/// Caching the thread local random number generator:
-///
-/// ```
-/// use rand::Rng;
-///
-/// let mut v = vec![1, 2, 3];
-///
-/// for x in v.iter_mut() {
-///     *x = rand::random()
-/// }
-///
-/// // would be faster as
-///
-/// let mut rng = rand::thread_rng();
-///
-/// for x in v.iter_mut() {
-///     *x = rng.gen();
-/// }
-/// ```
-#[cfg(feature="std")]
-#[inline]
-pub fn random<T: Rand>() -> T {
-    thread_rng().gen()
-}
-
-/// DEPRECATED: use `seq::sample_iter` instead.
-///
-/// Randomly sample up to `amount` elements from a finite iterator.
-/// The order of elements in the sample is not random.
-///
-/// # Example
-///
-/// ```rust
-/// use rand::{thread_rng, sample};
-///
-/// let mut rng = thread_rng();
-/// let sample = sample(&mut rng, 1..100, 5);
-/// println!("{:?}", sample);
-/// ```
-#[cfg(feature="std")]
-#[inline(always)]
-#[deprecated(since="0.4.0", note="renamed to seq::sample_iter")]
-pub fn sample<T, I, R>(rng: &mut R, iterable: I, amount: usize) -> Vec<T>
-    where I: IntoIterator<Item=T>,
-          R: Rng,
-{
-    // the legacy sample didn't care whether amount was met
-    seq::sample_iter(rng, iterable, amount)
-        .unwrap_or_else(|e| e)
-}
->>>>>>> 06d2645d
 
 #[cfg(test)]
 mod test {
