// Copyright 2013 The Rust Project Developers. See the COPYRIGHT
// file at the top-level directory of this distribution and at
// http://rust-lang.org/COPYRIGHT.
//
// Licensed under the Apache License, Version 2.0 <LICENSE-APACHE or
// http://www.apache.org/licenses/LICENSE-2.0> or the MIT license
// <LICENSE-MIT or http://opensource.org/licenses/MIT>, at your
// option. This file may not be copied, modified, or distributed
// except according to those terms.

//! A wrapper around another RNG that reseeds it after it
//! generates a certain number of random bytes.

<<<<<<< HEAD
use core::cmp::max;
use core::fmt::Debug;

use {Rng, SeedableRng, Error, ErrorKind};
=======
use {Rng, SeedableRng, Error};
>>>>>>> fdb09d43
#[cfg(feature="std")]
use NewSeeded;

/// How many bytes of entropy the underling RNG is allowed to generate
/// before it is reseeded
const DEFAULT_GENERATION_THRESHOLD: u64 = 32 * 1024;

/// A wrapper around any RNG which reseeds the underlying RNG after it
/// has generated a certain number of random bytes.
/// 
<<<<<<< HEAD
/// Note that reseeding is considered advisory only. If reseeding fails, the
/// generator may delay reseeding or not reseed at all.
#[derive(Debug)]
pub struct ReseedingRng<R, Rsdr: Debug> {
=======
/// This derives `Clone` if both the inner RNG `R` and the reseeder `Rsdr` do.
/// Note that reseeders using external entropy should deliberately not
/// implement `Clone`.
#[derive(Debug, Clone)]
pub struct ReseedingRng<R, Rsdr: Reseeder<R>> {
>>>>>>> fdb09d43
    rng: R,
    generation_threshold: u64,
    bytes_generated: u64,
    /// Controls the behaviour when reseeding the RNG.
    pub reseeder: Rsdr,
}

impl<R: Rng, Rsdr: Reseeder<R>> ReseedingRng<R, Rsdr> {
    /// Create a new `ReseedingRng` with the given parameters.
    ///
    /// # Arguments
    ///
    /// * `rng`: the random number generator to use.
    /// * `generation_threshold`: the number of bytes of entropy at which to reseed the RNG.
    /// * `reseeder`: the reseeding object to use.
    pub fn new(rng: R, generation_threshold: u64, reseeder: Rsdr) -> ReseedingRng<R,Rsdr> {
        ReseedingRng {
            rng: rng,
            generation_threshold: generation_threshold,
            bytes_generated: 0,
            reseeder: reseeder
        }
    }

    /// Reseed the internal RNG if the number of bytes that have been
    /// generated exceed the threshold.
    /// 
    /// On error, this may delay reseeding or not reseed at all.
    pub fn reseed_if_necessary(&mut self) {
        if self.bytes_generated >= self.generation_threshold {
            let mut err_count = 0;
            loop {
                if let Err(e) = self.reseeder.reseed(&mut self.rng) {
                    // TODO: log?
                    if e.kind.should_wait() {
                        // Delay reseeding
                        let delay = max(self.generation_threshold >> 8, self.bytes_generated);
                        self.bytes_generated -= delay;
                        break;
                    } else if e.kind.should_retry() {
                        if err_count > 4 {  // arbitrary limit
                            // TODO: log details & cause?
                            break;  // give up trying to reseed
                        }
                        err_count += 1;
                        continue;   // immediate retry
                    } else {
                        break;  // give up trying to reseed
                    }
                } else {
                    break;  // no reseeding
                }
            }
            self.bytes_generated = 0;
        }
    }
    /// Reseed the internal RNG if the number of bytes that have been
    /// generated exceed the threshold.
    /// 
    /// If reseeding fails, return an error with the original cause. Note that
    /// if the cause has a permanent failure, we report a transient error and
    /// skip reseeding.
    pub fn try_reseed_if_necessary(&mut self) -> Result<(), Error> {
        if self.bytes_generated >= self.generation_threshold {
            if let Err(err) = self.reseeder.reseed(&mut self.rng) {
                let newkind = match err.kind {
                    a @ ErrorKind::NotReady => a,
                    b @ ErrorKind::Transient => b,
                    _ => {
                        self.bytes_generated = 0;   // skip reseeding
                        ErrorKind::Transient
                    }
                };
                return Err(Error::new_with_cause(newkind, "reseeding failed", err));
            }
            self.bytes_generated = 0;
        }
        Ok(())
    }
}


impl<R: Rng, Rsdr: Reseeder<R>> Rng for ReseedingRng<R, Rsdr> {
    fn next_u32(&mut self) -> u32 {
        self.reseed_if_necessary();
        self.bytes_generated += 4;
        self.rng.next_u32()
    }

    fn next_u64(&mut self) -> u64 {
        self.reseed_if_necessary();
        self.bytes_generated += 8;
        self.rng.next_u64()
    }

    #[cfg(feature = "i128_support")]
    fn next_u128(&mut self) -> u128 {
        self.reseed_if_necessary();
        self.bytes_generated += 16;
        self.rng.next_u128()
    }

    fn fill_bytes(&mut self, dest: &mut [u8]) {
        self.reseed_if_necessary();
        self.bytes_generated += dest.len() as u64;
        self.rng.fill_bytes(dest);
    }

    fn try_fill(&mut self, dest: &mut [u8]) -> Result<(), Error> {
        self.try_reseed_if_necessary()?;
        self.bytes_generated += dest.len() as u64;
        self.rng.try_fill(dest)
    }
}

impl<S, R: SeedableRng<S>, Rsdr: Reseeder<R>> SeedableRng<(Rsdr, S)> for
        ReseedingRng<R, Rsdr>
{
    /// Create a new `ReseedingRng` from the given reseeder and
    /// seed. This uses a default value for `generation_threshold`.
    fn from_seed((rsdr, seed): (Rsdr, S)) -> ReseedingRng<R, Rsdr> {
        ReseedingRng {
            rng: SeedableRng::from_seed(seed),
            generation_threshold: DEFAULT_GENERATION_THRESHOLD,
            bytes_generated: 0,
            reseeder: rsdr
        }
    }
}

/// Something that can be used to reseed an RNG via `ReseedingRng`.
/// 
/// Note that implementations should support `Clone` only if reseeding is
/// deterministic (no external entropy source). This is so that a `ReseedingRng`
/// only supports `Clone` if fully deterministic.
pub trait Reseeder<R: ?Sized> {
    /// Reseed the given RNG.
    /// 
    /// On error, this should just forward the source error; errors are handled
    /// by the caller.
    fn reseed(&mut self, rng: &mut R) -> Result<(), Error>;
}

/// Reseed an RNG using `NewSeeded` to replace the current instance.
#[cfg(feature="std")]
#[derive(Debug)]
pub struct ReseedWithNew;

#[cfg(feature="std")]
impl<R: Rng + NewSeeded> Reseeder<R> for ReseedWithNew {
    fn reseed(&mut self, rng: &mut R) -> Result<(), Error> {
        R::new().map(|result| *rng = result)
    }
}

#[cfg(test)]
mod test {
    use std::iter::repeat;
    use mock::MockAddRng;
    use {SeedableRng, Rng, iter, Error};
    use super::{ReseedingRng, Reseeder};
    
    #[derive(Debug, Clone)]
    struct ReseedMock;
    impl Reseeder<MockAddRng<u32>> for ReseedMock {
        fn reseed(&mut self, rng: &mut MockAddRng<u32>) -> Result<(), Error> {
            *rng = MockAddRng::new(0, 1);
            Ok(())
        }
    }

    type MyRng = ReseedingRng<MockAddRng<u32>, ReseedMock>;

    #[test]
    fn test_reseeding() {
        let mut rs = ReseedingRng::new(MockAddRng::new(0, 1), 400, ReseedMock);

        let mut i = 0;
        for _ in 0..1000 {
            assert_eq!(rs.next_u32(), i % 100);
            i += 1;
        }
    }

    #[test]
    fn test_rng_seeded() {
        // Default seed threshold is way beyond what we use here
        let mut ra: MyRng = SeedableRng::from_seed((ReseedMock, 2));
        let mut rb: MockAddRng<u32> = SeedableRng::from_seed(2);
        assert!(::test::iter_eq(iter(&mut ra).map(|rng| rng.next_u32()).take(100),
                                iter(&mut rb).map(|rng| rng.next_u32()).take(100)));
    }

    const FILL_BYTES_V_LEN: usize = 13579;
    #[test]
    fn test_rng_fill_bytes() {
        let mut v = repeat(0u8).take(FILL_BYTES_V_LEN).collect::<Vec<_>>();
        ::test::rng().fill_bytes(&mut v);

        // Sanity test: if we've gotten here, `fill_bytes` has not infinitely
        // recursed.
        assert_eq!(v.len(), FILL_BYTES_V_LEN);

        // To test that `fill_bytes` actually did something, check that the
        // average of `v` is not 0.
        let mut sum = 0.0;
        for &x in v.iter() {
            sum += x as f64;
        }
        assert!(sum / v.len() as f64 != 0.0);
    }
}<|MERGE_RESOLUTION|>--- conflicted
+++ resolved
@@ -11,14 +11,8 @@
 //! A wrapper around another RNG that reseeds it after it
 //! generates a certain number of random bytes.
 
-<<<<<<< HEAD
 use core::cmp::max;
-use core::fmt::Debug;
-
 use {Rng, SeedableRng, Error, ErrorKind};
-=======
-use {Rng, SeedableRng, Error};
->>>>>>> fdb09d43
 #[cfg(feature="std")]
 use NewSeeded;
 
@@ -29,18 +23,14 @@
 /// A wrapper around any RNG which reseeds the underlying RNG after it
 /// has generated a certain number of random bytes.
 /// 
-<<<<<<< HEAD
 /// Note that reseeding is considered advisory only. If reseeding fails, the
 /// generator may delay reseeding or not reseed at all.
-#[derive(Debug)]
-pub struct ReseedingRng<R, Rsdr: Debug> {
-=======
+/// 
 /// This derives `Clone` if both the inner RNG `R` and the reseeder `Rsdr` do.
 /// Note that reseeders using external entropy should deliberately not
 /// implement `Clone`.
 #[derive(Debug, Clone)]
 pub struct ReseedingRng<R, Rsdr: Reseeder<R>> {
->>>>>>> fdb09d43
     rng: R,
     generation_threshold: u64,
     bytes_generated: u64,
